--- conflicted
+++ resolved
@@ -6,7 +6,7 @@
 [profile.release]
 lto = true
 opt-level = "z"
-<<<<<<< HEAD
+
 [target.x86_64-pc-windows-msvc]
 linker = "lld"
 rustflags = [
@@ -14,9 +14,6 @@
     "-Lnative=~/.xwin/sdk/lib/um/x86_64",
     "-Lnative=~/.xwin/sdk/lib/ucrt/x86_64",
 ]
-=======
-
->>>>>>> a7c9e776
 [dependencies]
 eframe = { version = "0.21", default-features = false, features = [
     "glow",
